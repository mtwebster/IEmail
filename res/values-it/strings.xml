--- conflicted
+++ resolved
@@ -298,9 +298,5 @@
     <string name="account_client_certificate_file">File Certificato</string>
     <string name="account_client_certificate_password">Password Certificato</string>
     <string name="account_client_certificate_import_error">Errore nell\'importare il certificato usando la password fornita</string>
-<<<<<<< HEAD
-=======
-
     <string name="sample_account_name" >Modello Nome Account</string>
->>>>>>> cbaa816a
 </resources>